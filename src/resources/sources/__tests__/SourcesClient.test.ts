import { http, HttpResponse } from 'msw';
import { server } from '../../../test-utils/msw/server';
import {
  assertAuthorizationHeader,
  assertNoAuthorizationHeader,
  assertQueryParams,
} from '../../../test-utils/assertions';
import { SourcesClient } from '../SourcesClient';
import { AuthorizationError } from '../../../errors';
import type { GetScmInfoResponse, ShowSourceResponse } from '../types';

describe('SourcesClient', () => {
  let client: SourcesClient;
  let clientWithEmptyToken: SourcesClient;
  const baseUrl = 'https://sonarqube.example.com';
  const token = 'test-token';

  beforeEach(() => {
    client = new SourcesClient(baseUrl, token);
<<<<<<< HEAD
    clientWithoutToken = new SourcesClient(baseUrl, '');
=======
    clientWithEmptyToken = new SourcesClient(baseUrl, '');
>>>>>>> 52d9de32
  });

  describe('raw', () => {
    it('should fetch raw source code with key parameter', async () => {
      const mockSourceCode = `export function hello() {
  console.log('Hello, world!');
}`;

      server.use(
        http.get(`${baseUrl}/api/sources/raw`, ({ request }) => {
          assertQueryParams(request, { key: 'my_project:src/hello.ts' });
          assertAuthorizationHeader(request, token);

          return new HttpResponse(mockSourceCode, {
            status: 200,
            headers: {
              'Content-Type': 'text/plain; charset=utf-8',
            },
          });
        })
      );

      const result = await client.raw({ key: 'my_project:src/hello.ts' });
      expect(result).toBe(mockSourceCode);
    });

    it('should fetch raw source code with branch parameter', async () => {
      const mockSourceCode = 'const x = 42;';

      server.use(
        http.get(`${baseUrl}/api/sources/raw`, ({ request }) => {
          assertQueryParams(request, {
            key: 'my_project:src/main.ts',
            branch: 'feature/new-feature',
          });

          return new HttpResponse(mockSourceCode, {
            status: 200,
            headers: {
              'Content-Type': 'text/plain; charset=utf-8',
            },
          });
        })
      );

      const result = await client.raw({
        key: 'my_project:src/main.ts',
        branch: 'feature/new-feature',
      });
      expect(result).toBe(mockSourceCode);
    });

    it('should fetch raw source code with pull request parameter', async () => {
      const mockSourceCode = 'function test() { return true; }';

      server.use(
        http.get(`${baseUrl}/api/sources/raw`, ({ request }) => {
          assertQueryParams(request, {
            key: 'my_project:src/test.ts',
            pullRequest: '123',
          });

          return new HttpResponse(mockSourceCode, {
            status: 200,
            headers: {
              'Content-Type': 'text/plain; charset=utf-8',
            },
          });
        })
      );

      const result = await client.raw({
        key: 'my_project:src/test.ts',
        pullRequest: '123',
      });
      expect(result).toBe(mockSourceCode);
    });

    it('should handle empty source files', async () => {
      server.use(
        http.get(`${baseUrl}/api/sources/raw`, () => {
          return new HttpResponse('', {
            status: 200,
            headers: {
              'Content-Type': 'text/plain; charset=utf-8',
            },
          });
        })
      );

      const result = await client.raw({ key: 'my_project:src/empty.ts' });
      expect(result).toBe('');
    });

    it('should work without authentication token', async () => {
      const mockSourceCode = 'public code';

      server.use(
        http.get(`${baseUrl}/api/sources/raw`, ({ request }) => {
          assertNoAuthorizationHeader(request);

          return new HttpResponse(mockSourceCode, {
            status: 200,
            headers: {
              'Content-Type': 'text/plain; charset=utf-8',
            },
          });
        })
      );

      const result = await clientWithEmptyToken.raw({ key: 'public_project:src/code.ts' });
      expect(result).toBe(mockSourceCode);
    });

    it('should throw error on failed request', async () => {
      server.use(
        http.get(`${baseUrl}/api/sources/raw`, () => {
          return HttpResponse.json(
            {
              errors: [{ msg: 'Insufficient privileges' }],
            },
            {
              status: 403,
              statusText: 'Forbidden',
            }
          );
        })
      );

      await expect(client.raw({ key: 'my_project:src/secret.ts' })).rejects.toThrow(
        AuthorizationError
      );
    });
  });

  describe('scm', () => {
    it('should fetch SCM information with key parameter', async () => {
      const mockResponse: GetScmInfoResponse = {
        scm: [
          {
            line: 1,
            author: 'john.doe@example.com',
            date: '2024-01-15T10:30:00+0000',
            revision: 'abc123def456',
          },
          {
            line: 2,
            author: 'jane.smith@example.com',
            date: '2024-01-16T14:20:00+0000',
            revision: 'def456ghi789',
          },
        ],
      };

      server.use(
        http.get(`${baseUrl}/api/sources/scm`, ({ request }) => {
          assertQueryParams(request, { key: 'my_project:src/app.ts' });
          assertAuthorizationHeader(request, token);

          return HttpResponse.json(mockResponse);
        })
      );

      const result = await client.scm({ key: 'my_project:src/app.ts' });
      expect(result).toEqual(mockResponse);
    });

    it('should fetch SCM information with all parameters', async () => {
      const mockResponse: GetScmInfoResponse = {
        scm: [
          {
            line: 10,
            author: 'developer@example.com',
            date: '2024-03-01T09:00:00+0000',
            revision: 'commit123',
          },
        ],
      };

      server.use(
        http.get(`${baseUrl}/api/sources/scm`, ({ request }) => {
          assertQueryParams(request, {
            key: 'my_project:src/component.ts',
            commits_by_line: 'true',
            from: '10',
            to: '20',
          });

          return HttpResponse.json(mockResponse);
        })
      );

      const result = await client.scm({
        key: 'my_project:src/component.ts',
        commitsByLine: true,
        from: 10,
        to: 20,
      });
      expect(result).toEqual(mockResponse);
    });

    it('should handle commits_by_line as false', async () => {
      const mockResponse: GetScmInfoResponse = {
        scm: [
          {
            line: 1,
            author: 'author@example.com',
            date: '2024-01-01T00:00:00+0000',
            revision: 'rev1',
          },
        ],
      };

      server.use(
        http.get(`${baseUrl}/api/sources/scm`, ({ request }) => {
          assertQueryParams(request, {
            key: 'my_project:src/file.ts',
            commits_by_line: 'false',
          });

          return HttpResponse.json(mockResponse);
        })
      );

      const result = await client.scm({
        key: 'my_project:src/file.ts',
        commitsByLine: false,
      });
      expect(result).toEqual(mockResponse);
    });

    it('should handle empty SCM data', async () => {
      const mockResponse: GetScmInfoResponse = {
        scm: [],
      };

      server.use(
        http.get(`${baseUrl}/api/sources/scm`, () => {
          return HttpResponse.json(mockResponse);
        })
      );

      const result = await client.scm({ key: 'my_project:src/new-file.ts' });
      expect(result).toEqual(mockResponse);
    });

    it('should encode special characters in parameters', async () => {
      const mockResponse: GetScmInfoResponse = {
        scm: [],
      };

      server.use(
        http.get(`${baseUrl}/api/sources/scm`, ({ request }) => {
          assertQueryParams(request, {
            key: 'my project:src/file with spaces.ts',
          });

          return HttpResponse.json(mockResponse);
        })
      );

      await client.scm({ key: 'my project:src/file with spaces.ts' });
    });
  });

  describe('show', () => {
    it('should fetch source code with line numbers', async () => {
      const mockResponse: ShowSourceResponse = {
        sources: [
          {
            line: 1,
            code: 'import { Component } from "react";',
          },
          {
            line: 2,
            code: '',
          },
          {
            line: 3,
            code: 'export class MyComponent extends Component {',
          },
          {
            line: 4,
            code: '  render() {',
          },
          {
            line: 5,
            code: '    return <div>Hello</div>;',
          },
          {
            line: 6,
            code: '  }',
          },
          {
            line: 7,
            code: '}',
          },
        ],
      };

      server.use(
        http.get(`${baseUrl}/api/sources/show`, ({ request }) => {
          assertQueryParams(request, { key: 'my_project:src/MyComponent.tsx' });
          assertAuthorizationHeader(request, token);

          return HttpResponse.json(mockResponse);
        })
      );

      const result = await client.show({ key: 'my_project:src/MyComponent.tsx' });
      expect(result).toEqual(mockResponse);
    });

    it('should fetch specific line range', async () => {
      const mockResponse: ShowSourceResponse = {
        sources: [
          {
            line: 10,
            code: '  const handleClick = () => {',
          },
          {
            line: 11,
            code: '    console.log("clicked");',
          },
          {
            line: 12,
            code: '  };',
          },
        ],
      };

      server.use(
        http.get(`${baseUrl}/api/sources/show`, ({ request }) => {
          assertQueryParams(request, {
            key: 'my_project:src/utils.ts',
            from: '10',
            to: '12',
          });

          return HttpResponse.json(mockResponse);
        })
      );

      const result = await client.show({
        key: 'my_project:src/utils.ts',
        from: 10,
        to: 12,
      });
      expect(result).toEqual(mockResponse);
    });

    it('should handle empty lines and whitespace', async () => {
      const mockResponse: ShowSourceResponse = {
        sources: [
          {
            line: 1,
            code: '    // Indented comment',
          },
          {
            line: 2,
            code: '',
          },
          {
            line: 3,
            code: '  ',
          },
          {
            line: 4,
            code: '\t\t// Tab-indented',
          },
        ],
      };

      server.use(
        http.get(`${baseUrl}/api/sources/show`, () => {
          return HttpResponse.json(mockResponse);
        })
      );

      const result = await client.show({ key: 'my_project:src/whitespace.ts' });
      expect(result).toEqual(mockResponse);
    });

    it('should handle files with no content', async () => {
      const mockResponse: ShowSourceResponse = {
        sources: [],
      };

      server.use(
        http.get(`${baseUrl}/api/sources/show`, () => {
          return HttpResponse.json(mockResponse);
        })
      );

      const result = await client.show({ key: 'my_project:src/empty.ts' });
      expect(result).toEqual(mockResponse);
    });

    it('should work without authentication on public projects', async () => {
      const mockResponse: ShowSourceResponse = {
        sources: [
          {
            line: 1,
            code: 'public content',
          },
        ],
      };

      server.use(
        http.get(`${baseUrl}/api/sources/show`, ({ request }) => {
          assertNoAuthorizationHeader(request);
          return HttpResponse.json(mockResponse);
        })
      );

      const result = await clientWithEmptyToken.show({ key: 'public_project:src/public.ts' });
      expect(result).toEqual(mockResponse);
    });

    it('should throw error when access is denied', async () => {
      server.use(
        http.get(`${baseUrl}/api/sources/show`, () => {
          return HttpResponse.json(
            {
              errors: [{ msg: 'You do not have permission to access this resource' }],
            },
            {
              status: 403,
              statusText: 'Forbidden',
            }
          );
        })
      );

      await expect(client.show({ key: 'private_project:src/secret.ts' })).rejects.toThrow(
        AuthorizationError
      );
    });
  });
});<|MERGE_RESOLUTION|>--- conflicted
+++ resolved
@@ -17,11 +17,7 @@
 
   beforeEach(() => {
     client = new SourcesClient(baseUrl, token);
-<<<<<<< HEAD
-    clientWithoutToken = new SourcesClient(baseUrl, '');
-=======
     clientWithEmptyToken = new SourcesClient(baseUrl, '');
->>>>>>> 52d9de32
   });
 
   describe('raw', () => {
