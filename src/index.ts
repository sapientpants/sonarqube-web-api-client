--- conflicted
+++ resolved
@@ -409,7 +409,6 @@
   ListLanguagesResponse,
 } from './resources/languages/types';
 
-<<<<<<< HEAD
 // Re-export types from notifications
 export type {
   NotificationAddRequest,
@@ -421,12 +420,13 @@
   Notification,
   NotificationType,
 } from './resources/notifications/types';
+
 export {
   NotificationChannel,
   GlobalNotificationType,
   ProjectNotificationType,
 } from './resources/notifications/types';
-=======
+
 // Re-export types from project badges
 export type {
   BadgeMetric,
@@ -436,7 +436,6 @@
   QualityGateBadgeParams,
   BadgeResponse,
 } from './resources/project-badges/types';
->>>>>>> 759c96c0
 
 // Re-export types from quality gates
 export type {
