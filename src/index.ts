--- conflicted
+++ resolved
@@ -10,11 +10,8 @@
 import { FavoritesClient } from './resources/favorites';
 import { LanguagesClient } from './resources/languages';
 import { ProjectsClient } from './resources/projects';
-<<<<<<< HEAD
 import { ProjectBadgesClient } from './resources/project-badges';
-=======
 import { ProjectAnalysesClient } from './resources/project-analyses';
->>>>>>> bfd2bcd9
 import { MetricsClient } from './resources/metrics';
 import { MeasuresClient } from './resources/measures';
 import { IssuesClient } from './resources/issues';
@@ -64,13 +61,10 @@
   public readonly hotspots: HotspotsClient;
   /** Projects API */
   public readonly projects: ProjectsClient;
-<<<<<<< HEAD
   /** Project Badges API */
   public readonly projectBadges: ProjectBadgesClient;
-=======
   /** Project Analyses API */
   public readonly projectAnalyses: ProjectAnalysesClient;
->>>>>>> bfd2bcd9
   /** Metrics API */
   public readonly metrics: MetricsClient;
   /** Measures API */
@@ -105,11 +99,8 @@
     this.languages = new LanguagesClient(this.baseUrl, this.token, this.organization);
     this.hotspots = new HotspotsClient(this.baseUrl, this.token, this.organization);
     this.projects = new ProjectsClient(this.baseUrl, this.token, this.organization);
-<<<<<<< HEAD
     this.projectBadges = new ProjectBadgesClient(this.baseUrl, this.token, this.organization);
-=======
     this.projectAnalyses = new ProjectAnalysesClient(this.baseUrl, this.token, this.organization);
->>>>>>> bfd2bcd9
     this.metrics = new MetricsClient(this.baseUrl, this.token, this.organization);
     this.measures = new MeasuresClient(this.baseUrl, this.token, this.organization);
     this.qualityGates = new QualityGatesClient(this.baseUrl, this.token, this.organization);
