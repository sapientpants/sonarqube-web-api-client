import { AlmIntegrationsClient } from './resources/alm-integrations';
import { AlmSettingsClient } from './resources/alm-settings';
import { AnalysisCacheClient } from './resources/analysis-cache';
import { createErrorFromResponse, createNetworkError } from './errors';
import { ApplicationsClient } from './resources/applications';
import { AuthenticationClient } from './resources/authentication';
import { CEClient } from './resources/ce';
import { ComponentsClient } from './resources/components';
import { DuplicationsClient } from './resources/duplications';
import { FavoritesClient } from './resources/favorites';
import { LanguagesClient } from './resources/languages';
import { ProjectsClient } from './resources/projects';
import { ProjectBadgesClient } from './resources/project-badges';
import { ProjectAnalysesClient } from './resources/project-analyses';
import { MetricsClient } from './resources/metrics';
import { MeasuresClient } from './resources/measures';
import { IssuesClient } from './resources/issues';
import { QualityGatesClient } from './resources/quality-gates';
import { SourcesClient } from './resources/sources';
import { SystemClient } from './resources/system';
import { HotspotsClient } from './resources/hotspots';
import { ProjectBranchesClient } from './resources/project-branches';

interface ProjectsResponse {
  [key: string]: unknown;
  components: unknown[];
}

interface IssuesResponse {
  [key: string]: unknown;
  issues: unknown[];
}

/**
 * Main SonarQube API client
 */
export class SonarQubeClient {
  // Resource clients
  /** ALM Integrations API - **Note**: Only available in SonarQube, not in SonarCloud */
  public readonly almIntegrations: AlmIntegrationsClient;
  /** ALM Settings API - **Note**: Only available in SonarQube, not in SonarCloud */
  public readonly almSettings: AlmSettingsClient;
  /** Analysis Cache API - **Note**: Only available in SonarQube, not in SonarCloud */
  public readonly analysisCache: AnalysisCacheClient;
  /** Applications API - **Note**: Only available in SonarQube, not in SonarCloud */
  public readonly applications: ApplicationsClient;
  /** Authentication API */
  public readonly authentication: AuthenticationClient;
  /** Compute Engine (CE) API */
  public readonly ce: CEClient;
  /** Components API */
  public readonly components: ComponentsClient;
  /** Duplications API */
  public readonly duplications: DuplicationsClient;
  /** Favorites API */
  public readonly favorites: FavoritesClient;
  /** Issues API */
  public readonly issues: IssuesClient;
  /** Languages API */
  public readonly languages: LanguagesClient;
  /** Security Hotspots API */
  public readonly hotspots: HotspotsClient;
  /** Project Branches API - **Note**: Only available when the Branch plugin is installed */
  public readonly projectBranches: ProjectBranchesClient;
  /** Projects API */
  public readonly projects: ProjectsClient;
  /** Project Badges API */
  public readonly projectBadges: ProjectBadgesClient;
  /** Project Analyses API */
  public readonly projectAnalyses: ProjectAnalysesClient;
  /** Metrics API */
  public readonly metrics: MetricsClient;
  /** Measures API */
  public readonly measures: MeasuresClient;
  /** Quality Gates API */
  public readonly qualityGates: QualityGatesClient;
  /** Sources API */
  public readonly sources: SourcesClient;
  /** System API - **Note**: Only available in SonarQube, not in SonarCloud */
  public readonly system: SystemClient;

  private readonly baseUrl: string;
  private readonly token: string;
  private readonly organization: string | undefined;

  constructor(baseUrl: string, token: string, organization?: string) {
    this.baseUrl = baseUrl.replace(/\/$/, '');
    this.token = token;
    this.organization = organization;

    // Initialize resource clients
    this.almIntegrations = new AlmIntegrationsClient(this.baseUrl, this.token, this.organization);
    this.almSettings = new AlmSettingsClient(this.baseUrl, this.token, this.organization);
    this.analysisCache = new AnalysisCacheClient(this.baseUrl, this.token, this.organization);
    this.applications = new ApplicationsClient(this.baseUrl, this.token, this.organization);
    this.authentication = new AuthenticationClient(this.baseUrl, this.token, this.organization);
    this.ce = new CEClient(this.baseUrl, this.token, this.organization);
    this.components = new ComponentsClient(this.baseUrl, this.token, this.organization);
    this.duplications = new DuplicationsClient(this.baseUrl, this.token, this.organization);
    this.favorites = new FavoritesClient(this.baseUrl, this.token, this.organization);
    this.issues = new IssuesClient(this.baseUrl, this.token, this.organization);
    this.languages = new LanguagesClient(this.baseUrl, this.token, this.organization);
    this.hotspots = new HotspotsClient(this.baseUrl, this.token, this.organization);
    this.projectBranches = new ProjectBranchesClient(this.baseUrl, this.token, this.organization);
    this.projects = new ProjectsClient(this.baseUrl, this.token, this.organization);
    this.projectBadges = new ProjectBadgesClient(this.baseUrl, this.token, this.organization);
    this.projectAnalyses = new ProjectAnalysesClient(this.baseUrl, this.token, this.organization);
    this.metrics = new MetricsClient(this.baseUrl, this.token, this.organization);
    this.measures = new MeasuresClient(this.baseUrl, this.token, this.organization);
    this.qualityGates = new QualityGatesClient(this.baseUrl, this.token, this.organization);
    this.sources = new SourcesClient(this.baseUrl, this.token, this.organization);
    this.system = new SystemClient(this.baseUrl, this.token, this.organization);
  }

  // Legacy methods for backward compatibility
  public async getProjects(): Promise<ProjectsResponse> {
    const params = new URLSearchParams();
    if (this.organization !== undefined && this.organization.length > 0) {
      params.append('organization', this.organization);
    }
    return this.request<ProjectsResponse>(`/projects/search?${params.toString()}`);
  }

  public async getIssues(projectKey?: string): Promise<IssuesResponse> {
    const params = new URLSearchParams();
    if (this.organization !== undefined && this.organization.length > 0) {
      params.append('organization', this.organization);
    }
    if (projectKey !== undefined && projectKey.length > 0) {
      params.append('componentKeys', projectKey);
    }
    return this.request<IssuesResponse>(`/issues/search?${params.toString()}`);
  }

  private async request<T>(endpoint: string, options: RequestInit = {}): Promise<T> {
    const headers = new Headers();
    headers.set('Content-Type', 'application/json');

    if (this.token.length > 0) {
      headers.set('Authorization', `Bearer ${this.token}`);
    }

    let response: Response;
    try {
      response = await fetch(`${this.baseUrl}/api${endpoint}`, {
        ...options,
        headers,
      });
    } catch (error) {
      throw createNetworkError(error);
    }

    if (!response.ok) {
      throw await createErrorFromResponse(response);
    }

    return response.json() as Promise<T>;
  }
}

export default SonarQubeClient;

// Re-export types from ALM integrations
export * from './resources/alm-integrations/types';

// Re-export types from ALM settings
export type {
  // Platform types
  AlmPlatform,
  AlmSettingBase,
  AzureAlmSetting,
  BitbucketAlmSetting,
  BitbucketCloudAlmSetting,
  GitHubAlmSetting,
  GitLabAlmSetting,
  AlmSettingDefinition,

  // Create request types
  CreateAzureRequest,
  CreateBitbucketRequest,
  CreateBitbucketCloudRequest,
  CreateGitHubRequest,
  CreateGitLabRequest,

  // Update request types
  UpdateAzureRequest,
  UpdateBitbucketRequest,
  UpdateBitbucketCloudRequest,
  UpdateGitHubRequest,
  UpdateGitLabRequest,

  // Other request types
  DeleteAlmSettingRequest,
  CountBindingRequest,
  CountBindingResponse,
  ListAlmSettingsRequest,
  ListAlmSettingsResponse,
  ListDefinitionsResponse,
  GetBindingRequest,
  DeleteBindingRequest,
  ValidateAlmSettingRequest,
  ValidateAlmSettingResponse,

  // Binding types
  AzureProjectBinding,
  BitbucketProjectBinding,
  BitbucketCloudProjectBinding,
  GitHubProjectBinding,
  GitLabProjectBinding,
  ProjectBinding,

  // Binding request types
  SetAzureBindingRequest,
  SetBitbucketBindingRequest,
  SetBitbucketCloudBindingRequest,
  SetGitHubBindingRequest,
  SetGitLabBindingRequest,

  // Validation types
  AlmSettingValidationError,
} from './resources/alm-settings/types';

// Re-export types from analysis cache
export type {
  GetAnalysisCacheRequest,
  GetAnalysisCacheResponse,
} from './resources/analysis-cache/types';

// Re-export types from authentication
export type { ValidateResponse, LogoutResponse } from './resources/authentication/types';

// Re-export types from duplications
export type {
  ShowDuplicationsRequest,
  ShowDuplicationsResponse,
  DuplicationBlock,
  DuplicatedFile,
  Duplication,
} from './resources/duplications/types';

// Re-export types from favorites
export type {
  AddFavoriteRequest,
  Favorite,
  RemoveFavoriteRequest,
  SearchFavoritesRequest,
  SearchFavoritesResponse,
} from './resources/favorites/types';

// Re-export types from CE (Compute Engine)
export type {
  Task,
  ActivityTask,
  TaskStatus,
  TaskType,
  BranchType,
  ActivityRequest,
  ActivityResponse,
  ActivityStatusRequest,
  ActivityStatusResponse,
  ComponentTasksRequest,
  ComponentTasksResponse,
  TaskRequest,
  TaskResponse,
} from './resources/ce/types';

// Re-export types from applications
export type {
  Application,
  ApplicationBranch,
  ApplicationProject,
  ApplicationVisibility,
  AddProjectRequest,
  CreateApplicationRequest,
  CreateApplicationResponse,
  CreateBranchRequest,
  DeleteApplicationRequest,
  DeleteBranchRequest,
  RemoveProjectRequest,
  ShowApplicationRequest,
  ShowApplicationResponse,
  UpdateApplicationRequest,
  UpdateBranchRequest,
  SetTagsRequest as ApplicationSetTagsRequest,
} from './resources/applications/types';

// Re-export types from projects
export type {
  BulkDeleteProjectsRequest,
  BulkUpdateProjectKeyRequest,
  BulkUpdateProjectKeyResponse,
  CreateProjectRequest,
  CreateProjectResponse,
  DeleteProjectRequest,
  ExportFindingsRequest,
  Finding,
  FindingSeverity,
  FindingStatus,
  FindingType,
  GetContainsAiCodeRequest,
  GetContainsAiCodeResponse,
  LicenseUsageResponse,
  Project,
  ProjectQualifier,
  ProjectSearchResult,
  ProjectVisibility,
  SearchProjectsRequest,
  SearchProjectsResponse,
  SetContainsAiCodeRequest,
  UpdateProjectKeyRequest,
  UpdateProjectVisibilityRequest,
} from './resources/projects/types';

// Re-export types from components
export type {
  Component,
  ComponentShowRequest,
  ComponentShowResponse,
  ComponentSearchRequest,
  ComponentSearchResponse,
  ComponentTreeRequest as ComponentsTreeRequest,
  ComponentTreeResponse as ComponentsTreeResponse,
  BooleanString,
} from './resources/components/types';
export {
  ComponentQualifier as ComponentsQualifier,
  ComponentTreeStrategy as ComponentsTreeStrategy,
  ComponentSortField,
} from './resources/components/types';

// Re-export types from metrics
export type {
  Metric,
  MetricDomain,
  MetricType,
  MetricValueType,
  MetricDirection,
  SearchMetricsParams,
  SearchMetricsResponse,
  MetricTypesResponse,
  MetricDomainsResponse,
} from './resources/metrics/types';

// Re-export types from measures
export type {
  MeasuresAdditionalField,
  ComponentTreeStrategy,
  ComponentQualifier,
  Measure,
  ComponentMeasures,
  Period,
  ComponentMeasuresRequest,
  ComponentMeasuresResponse,
  ComponentTreeRequest,
  ComponentTreeResponse,
  HistoricalMeasure,
  ComponentMeasuresHistory,
  MeasuresHistoryRequest,
  MeasuresHistoryResponse,
} from './resources/measures/types';

// Re-export types from issues
export type {
  Issue,
  IssueComment,
  IssueFlow,
  IssueLocation,
  TextRange,
  IssueSeverity,
  IssueStatus,
  IssueType,
  IssueResolution,
  IssueTransition,
  ImpactSeverity,
  ImpactSoftwareQuality,
  CleanCodeAttributeCategory,
  IssueStatusNew,
  FacetMode,
  SearchIssuesRequest,
  SearchIssuesResponse,
  AddCommentRequest,
  AddCommentResponse,
  AssignIssueRequest,
  AssignIssueResponse,
  DoTransitionRequest,
  DoTransitionResponse,
  SetTagsRequest,
  SetTagsResponse,
} from './resources/issues/types';

// Re-export types from hotspots
export type {
  Hotspot,
  HotspotRule,
  HotspotStatus,
  HotspotResolution,
  SearchHotspotsRequest,
  SearchHotspotsResponse,
  ShowHotspotRequest,
  ShowHotspotResponse,
  ChangeHotspotStatusRequest,
  ChangeHotspotStatusResponse,
} from './resources/hotspots/types';

// Re-export types from languages
export type {
  Language,
  ListLanguagesParams,
  ListLanguagesResponse,
} from './resources/languages/types';

<<<<<<< HEAD
// Re-export types from project branches
export type {
  Branch,
  BranchStatus,
  ListBranchesParams,
  ListBranchesResponse,
  DeleteBranchParams,
  RenameMainBranchParams,
} from './resources/project-branches/types';
export { ProjectBranchType, QualityGateStatus } from './resources/project-branches/types';
=======
// Re-export types from project badges
export type {
  BadgeMetric,
  BaseBadgeParams,
  AiCodeAssuranceBadgeParams,
  MeasureBadgeParams,
  QualityGateBadgeParams,
  BadgeResponse,
} from './resources/project-badges/types';
>>>>>>> 759c96c0

// Re-export types from quality gates
export type {
  QualityGate,
  QualityGateCondition,
  QualityGateOperator,
  CreateQualityGateRequest,
  UpdateQualityGateRequest,
  DeleteQualityGateRequest,
  SetAsDefaultRequest,
  CopyQualityGateRequest,
  RenameQualityGateRequest,
  GetQualityGateRequest,
  ListQualityGatesResponse,
  SetConditionRequest,
  UpdateConditionRequest,
  DeleteConditionRequest,
  QualityGateProject,
  GetProjectsRequest,
  GetProjectsResponse,
  AssociateProjectsRequest,
  DissociateProjectsRequest,
  ProjectQualityGateStatus,
  QualityGateConditionStatus,
  GetProjectStatusRequest,
} from './resources/quality-gates/types';

// Re-export types from sources
export type {
  GetRawSourceRequest,
  GetRawSourceResponse,
  GetScmInfoRequest,
  GetScmInfoResponse,
  ScmInfo,
  ShowSourceRequest,
  ShowSourceResponse,
  SourceLine,
} from './resources/sources/types';

// Re-export types from system
export type {
  HealthStatus,
  SystemStatus,
  HealthResponse,
  StatusResponse,
  PingResponse,
  SystemInfo,
  InfoResponse,
} from './resources/system/types';

// Re-export error classes
export {
  SonarQubeError,
  ApiError,
  ValidationError,
  RateLimitError,
  AuthenticationError,
  AuthorizationError,
  NotFoundError,
  NetworkError,
  TimeoutError,
  ServerError,
} from './errors';<|MERGE_RESOLUTION|>--- conflicted
+++ resolved
@@ -409,7 +409,6 @@
   ListLanguagesResponse,
 } from './resources/languages/types';
 
-<<<<<<< HEAD
 // Re-export types from project branches
 export type {
   Branch,
@@ -420,7 +419,7 @@
   RenameMainBranchParams,
 } from './resources/project-branches/types';
 export { ProjectBranchType, QualityGateStatus } from './resources/project-branches/types';
-=======
+
 // Re-export types from project badges
 export type {
   BadgeMetric,
@@ -430,7 +429,6 @@
   QualityGateBadgeParams,
   BadgeResponse,
 } from './resources/project-badges/types';
->>>>>>> 759c96c0
 
 // Re-export types from quality gates
 export type {
